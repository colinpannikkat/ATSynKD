--- conflicted
+++ resolved
@@ -103,16 +103,6 @@
 
 def load_resnet18(dataset: str, weights = None) -> ResNet34AT:
     model_resnet18 = None
-<<<<<<< HEAD
-    if dataset == "cifar10":
-        model_resnet18 = ResNet34AT(BasicBlock, [1, 1, 1, 1])
-        if weights is not None:
-            model_resnet18.load_state_dict(weights)
-    if dataset == "tiny-imagenet":
-        model_resnet18 = ResNet34AT(BasicBlock, [1, 1, 1, 1])
-        if weights is not None:
-            model_resnet18.load_state_dict(weights)
-=======
     model_resnet18 = ResNet34AT(BasicBlock, [2, 2, 2, 2])
     if weights is not None:
         model_resnet18.load_state_dict(weights)
@@ -125,7 +115,6 @@
     if weights is not None:
         model_resnet18.load_state_dict(weights)
 
->>>>>>> 614341e1
     return model_resnet18
     
 class ResEncoder(nn.Module):
