from models import CVAE, ResCVAE
import torch
import torch.nn.functional as F
from utils import Datasets
from losses import elbo_loss
import matplotlib.pyplot as plt
from tqdm import tqdm

<<<<<<< HEAD
device = torch.device('cuda')

# cvae = CVAE(input_dim=3*32*32, latent_dim=20, output_dim=3*32*32, num_classes=10)  # Example for MNIST
cvae = ResCVAE(num_classes=100)
=======
device = torch.device('cuda' if torch.cuda.is_available() else 'mps' if torch.backends.mps.is_available() else 'cpu')

cvae = CVAE(input_dim=3*32*32, latent_dim=20, output_dim=3*32*32, num_classes=10)
>>>>>>> 57760be3
cvae = cvae.to(device)
optimizer = torch.optim.Adam(cvae.parameters(), lr=1e-3)

num_epochs = 200
num_classes = 10  # Adjust as needed
latent_dim = 20

# Training loop with soft labels
optimizer_soft = torch.optim.AdamW(cvae.parameters(), lr=1e-3)

# Get data
train_data, test_data = Datasets().load_cifar100(batch_size=256)

print("Training with soft labels:")
for epoch in tqdm(range(num_epochs)):
    for x_batch, y_batch in train_data:
        x_batch = x_batch.to(device)
        y_batch = y_batch.to(device)

        # y_hard = F.one_hot(torch.tensor(y_batch), num_classes=num_classes).float().to(device)  # Get soft labels from CNN
        y_hard = y_batch

        x_recon, mu, logvar = cvae(x_batch, y_hard)
        loss, recon_loss, kl_loss = elbo_loss(x_batch, x_recon, mu, logvar)

        if torch.isnan(loss) or torch.isinf(loss):
            print(f"NaN detected! Recon: {recon_loss.item()}, KL: {kl_loss.item()}")
            break  # Stop training if NaN appears

        optimizer_soft.zero_grad()
        loss.backward()
        optimizer_soft.step()

    print(f"Epoch [{epoch+1}/{num_epochs}], Loss: {loss.item():.4f}, Recon: {recon_loss.item():.4f}, KL: {kl_loss.item():.4f}")

# Generate samples for all digits 0-9 with hard labels
fig, axes = plt.subplots(1, 10, figsize=(15, 4))

cvae.eval()  # Set the model to evaluation mode
with torch.no_grad():
    for i in range(10):
        z = torch.randn(1, 20).to(device)  # Sample from standard normal distribution
        y_hard = torch.zeros(1, 10).to(device)
        y_hard[0, i] = 1.0  # Generate a sample for class i
        generated_sample = cvae.decoder(z, y_hard)
        generated_sample = generated_sample.view(3, 32, 32).permute(1, 2, 0).cpu().numpy()  # Reshape to RGB image and move to CPU
        
        axes[i].imshow(generated_sample)
        axes[i].set_title(f"Hard Class {i}")
        axes[i].axis('off')

plt.savefig("./")<|MERGE_RESOLUTION|>--- conflicted
+++ resolved
@@ -6,16 +6,10 @@
 import matplotlib.pyplot as plt
 from tqdm import tqdm
 
-<<<<<<< HEAD
-device = torch.device('cuda')
+device = torch.device('cuda' if torch.cuda.is_available() else 'mps' if torch.backends.mps.is_available() else 'cpu')
 
 # cvae = CVAE(input_dim=3*32*32, latent_dim=20, output_dim=3*32*32, num_classes=10)  # Example for MNIST
 cvae = ResCVAE(num_classes=100)
-=======
-device = torch.device('cuda' if torch.cuda.is_available() else 'mps' if torch.backends.mps.is_available() else 'cpu')
-
-cvae = CVAE(input_dim=3*32*32, latent_dim=20, output_dim=3*32*32, num_classes=10)
->>>>>>> 57760be3
 cvae = cvae.to(device)
 optimizer = torch.optim.Adam(cvae.parameters(), lr=1e-3)
 
